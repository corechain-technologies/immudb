/*
Copyright 2019-2020 vChain, Inc.

Licensed under the Apache License, Version 2.0 (the "License");
you may not use this file except in compliance with the License.
You may obtain a copy of the License at

	http://www.apache.org/licenses/LICENSE-2.0

Unless required by applicable law or agreed to in writing, software
distributed under the License is distributed on an "AS IS" BASIS,
WITHOUT WARRANTIES OR CONDITIONS OF ANY KIND, either express or implied.
See the License for the specific language governing permissions and
limitations under the License.
*/

package server

import (
	"context"
	"crypto/tls"
	"crypto/x509"
	"fmt"
	"io/ioutil"
	"net"
	"os"
	"os/signal"
	"path/filepath"
	"strconv"
	"strings"
	"syscall"
	"time"

	"github.com/rs/xid"

	"github.com/codenotary/immudb/pkg/api/schema"
	"github.com/codenotary/immudb/pkg/auth"
	"github.com/codenotary/immudb/pkg/store"
	"github.com/dgraph-io/badger/v2/pb"
	"github.com/golang/protobuf/ptypes/empty"
	grpc_middleware "github.com/grpc-ecosystem/go-grpc-middleware"
	grpc_prometheus "github.com/grpc-ecosystem/go-grpc-prometheus"
	"google.golang.org/grpc"
	"google.golang.org/grpc/codes"
	"google.golang.org/grpc/credentials"
	"google.golang.org/grpc/status"
)

var startedAt time.Time

func (s *ImmuServer) Start() error {

	dataDir := s.Options.GetDataDir()
	//create root dir where all databases are stored
	if err := os.MkdirAll(dataDir, os.ModePerm); err != nil {
		s.Logger.Errorf("Unable to create data folder: %s", err)
		return err
	}
	if err := s.loadDatabases(dataDir); err != nil {
		s.Logger.Errorf("Unable load user databases %s", err)
		return err
	}
	if err := s.loadSystemDatabase(dataDir); err != nil {
		s.Logger.Errorf("Unable load user databases %s", err)
		return err
	}

	options := []grpc.ServerOption{}
	//----------TLS Setting-----------//
	if s.Options.MTLs {
		// credentials needed to communicate with client
		certificate, err := tls.LoadX509KeyPair(
			s.Options.MTLsOptions.Certificate,
			s.Options.MTLsOptions.Pkey,
		)
		if err != nil {
			s.Logger.Errorf("failed to read server key pair: %s", err)
			return err
		}
		certPool := x509.NewCertPool()
		// Trusted store, contain the list of trusted certificates. client has to use one of this certificate to be trusted by this server
		bs, err := ioutil.ReadFile(s.Options.MTLsOptions.ClientCAs)
		if err != nil {
			s.Logger.Errorf("failed to read client ca cert: %s", err)
			return err
		}

		ok := certPool.AppendCertsFromPEM(bs)
		if !ok {
			s.Logger.Errorf("failed to append client certs")
			return err
		}

		tlsConfig := &tls.Config{
			ClientAuth:   tls.RequireAndVerifyClientCert,
			Certificates: []tls.Certificate{certificate},
			ClientCAs:    certPool,
		}

		options = []grpc.ServerOption{grpc.Creds(credentials.NewTLS(tlsConfig))}
	}

	listener, err := net.Listen(s.Options.Network, s.Options.Bind())
	if err != nil {
		s.Logger.Errorf("Immudb unable to listen: %s", err)
		return err
	}

	systemDbRootDir := filepath.Join(dataDir, s.Options.GetSystemAdminDbName())
	var uuid xid.ID
	if uuid, err = getOrSetUuid(systemDbRootDir); err != nil {
		return err
	}

	auth.AuthEnabled = s.Options.Auth
	auth.UpdateMetrics = func(ctx context.Context) { Metrics.UpdateClientMetrics(ctx) }

	uuidContext := NewUuidContext(uuid)

	uis := []grpc.UnaryServerInterceptor{
		uuidContext.UuidContextSetter,
		grpc_prometheus.UnaryServerInterceptor,
		auth.ServerUnaryInterceptor,
	}
	sss := []grpc.StreamServerInterceptor{
		uuidContext.UuidStreamContextSetter,
		grpc_prometheus.StreamServerInterceptor,
		auth.ServerStreamInterceptor,
	}
	options = append(
		options,
		grpc.UnaryInterceptor(grpc_middleware.ChainUnaryServer(uis...)),
		grpc.StreamInterceptor(grpc_middleware.ChainStreamServer(sss...)),
	)

	auth.AdminUserExists = s.adminUserExists
	auth.IsAdminUser = s.isAdminUser
	auth.CreateAdminUser = s.CreateAdminUser

	if s.Options.MetricsServer {
		metricsServer := StartMetrics(
			s.Options.MetricsBind(),
			s.Logger,
			func() float64 { return float64(s.SystemAdminDb.Store.CountAll()) },
			func() float64 { return time.Since(startedAt).Hours() },
		)
		defer func() {
			if err = metricsServer.Close(); err != nil {
				s.Logger.Errorf("failed to shutdown metric server: %s", err)
			}
		}()
	}

	s.GrpcServer = grpc.NewServer(options...)
	schema.RegisterImmuServiceServer(s.GrpcServer, s)
	//===> !NOTE: See Histograms section here:
	// https://github.com/grpc-ecosystem/go-grpc-prometheus
	// TL;DR:
	// Prometheus histograms are a great way to measure latency distributions of
	// your RPCs. However, since it is bad practice to have metrics of high
	// cardinality the latency monitoring metrics are disabled by default. To
	// enable them the following has to be called during initialization code:
	if !s.Options.NoHistograms {
		grpc_prometheus.EnableHandlingTimeHistogram()
	}
	//<===
	grpc_prometheus.Register(s.GrpcServer)
	if s.Options.CorruptionCheck {
		s.Cc = NewCorruptionChecker(s.SystemAdminDb.Store, s.Logger, s.Stop)
		go func() {
			s.Logger.Infof("starting consistency-checker")
			if err = s.Cc.Start(context.Background()); err != nil {
				s.Logger.Errorf("unable to start consistency-checker: %s", err)
			}
		}()
	}

	s.installShutdownHandler()
	s.Logger.Infof("starting immudb: %v", s.Options)

	dbSize, _ := s.SystemAdminDb.Store.DbSize()
	if dbSize <= 0 {
		s.Logger.Infof("Started with an empty database")
	}

	if s.Options.Pidfile != "" {
		if s.Pid, err = NewPid(s.Options.Pidfile); err != nil {
			s.Logger.Errorf("failed to write pidfile: %s", err)
			return err
		}
	}

	startedAt = time.Now()

	err = s.GrpcServer.Serve(listener)
	<-s.quit
	return err
}
func (s *ImmuServer) loadSystemDatabase(dataDir string) error {
	var err error
	systemDbRootDir := filepath.Join(dataDir, s.Options.GetSystemAdminDbName())

	_, sysDbErr := os.Stat(systemDbRootDir)
	if os.IsNotExist(sysDbErr) {
		op := DefaultOption().WithDbName(s.Options.GetSystemAdminDbName()).WithDbRootPath(dataDir)
		s.SystemAdminDb, err = NewDb(op)
		if err != nil {
			return err
		}
	} else {
		op := DefaultOption().WithDbName(s.Options.GetSystemAdminDbName()).WithDbRootPath(dataDir)
		s.SystemAdminDb, err = OpenDb(op)
		if err != nil {
			return err
		}
	}
	return nil
}

func (s *ImmuServer) loadDatabases(dataDir string) error {
	var dirs []string
	err := filepath.Walk(s.Options.dataDir, func(path string, info os.FileInfo, err error) error {
		if err != nil {
			return err
		}
		//get only first child directories, exclude datadir, exclude systemdb dir
		if info.IsDir() &&
			(strings.Count(path, string(filepath.Separator)) == 1) &&
			(dataDir != path) &&
			!strings.Contains(path, s.Options.GetSystemAdminDbName()) {
			dirs = append(dirs, path)
		}
		return nil
	})
	if err != nil {
		return err
	}
	for _, val := range dirs {
		op := DefaultOption().WithDbName(val)
		db, err := OpenDb(op)
		if err != nil {
			return err
		}
		s.Databases = append(s.Databases, db)
	}
	return nil
}

func (s *ImmuServer) Stop() error {
	s.Logger.Infof("stopping immudb: %v", s.Options)
	defer func() { s.quit <- struct{}{} }()
	s.GrpcServer.Stop()
	s.GrpcServer = nil
<<<<<<< HEAD
	for _, db := range s.Databases {
		if db.SysStore != nil {
			defer func() { db.SysStore = nil }()
			db.SysStore.Close()
		}
		if db.Store != nil {
			defer func() { db.Store = nil }()
			db.Store.Close()
		}
	}
	if s.SystemAdminDb.SysStore != nil {
		defer func() { s.SystemAdminDb.SysStore = nil }()
		s.SystemAdminDb.SysStore.Close()
=======
	if s.Options.CorruptionCheck {
		s.Cc.Stop(context.Background())
		s.Cc = nil
	}
	if s.SysStore != nil {
		defer func() { s.SysStore = nil }()
		s.SysStore.Close()
>>>>>>> ffe762e9
	}
	if s.SystemAdminDb.Store != nil {
		defer func() {
			s.SystemAdminDb.Store = nil
		}()
		return s.SystemAdminDb.Store.Close()
	}
	return nil
}

func (s *ImmuServer) Login(ctx context.Context, r *schema.LoginRequest) (*schema.LoginResponse, error) {
	if !auth.AuthEnabled && !auth.IsAdminClient(ctx) {
		return nil, auth.ErrServerAuthDisabled
	}
	item, err := s.getUser(r.GetUser(), false)
	if err != nil {
		return nil, err
	}
	hashedPassword, err := s.getUserPassword(item.GetIndex())
	if err != nil {
		return nil, err
	}
	permissions, err := s.getUserPermissions(item.GetIndex())
	if err != nil {
		return nil, err
	}
	u := auth.User{
		Username:       string(item.GetKey()),
		HashedPassword: hashedPassword,
		Permissions:    permissions,
	}
	if u.ComparePasswords(r.GetPassword()) != nil {
		return nil, status.Errorf(codes.PermissionDenied, "invalid user or password")
	}
	token, err := auth.GenerateToken(u)
	if err != nil {
		return nil, err
	}
	return &schema.LoginResponse{Token: []byte(token)}, nil
}

func (s *ImmuServer) Logout(ctx context.Context, r *empty.Empty) (*empty.Empty, error) {
	if !auth.AuthEnabled && !auth.IsAdminClient(ctx) {
		return nil, auth.ErrServerAuthDisabled
	}
	loggedOut, err := auth.DropTokenKeysForCtx(ctx)
	if err != nil {
		return new(empty.Empty), err
	}
	if !loggedOut {
		return new(empty.Empty), status.Error(codes.Unauthenticated, "not logged in")
	}
	return new(empty.Empty), nil
}

func updateConfigItem(
	configFilepath string,
	key string,
	newOrUpdatedLine string,
	unchanged func(string) bool) error {
	if strings.TrimSpace(configFilepath) == "" {
		return fmt.Errorf("config file does not exist")
	}
	configBytes, err := ioutil.ReadFile(configFilepath)
	if err != nil {
		return fmt.Errorf("error reading config file %s: %v", configFilepath, err)
	}
	configLines := strings.Split(string(configBytes), "\n")
	write := false
	for i, l := range configLines {
		l = strings.TrimSpace(l)
		if strings.HasPrefix(l, key+"=") || strings.HasPrefix(l, key+" =") {
			kv := strings.Split(l, "=")
			if unchanged(kv[1]) {
				return fmt.Errorf("Server config already has %s", newOrUpdatedLine)
			}
			configLines[i] = newOrUpdatedLine
			write = true
			break
		}
	}
	if !write {
		configLines = append(configLines, newOrUpdatedLine)
	}
	if err := ioutil.WriteFile(configFilepath, []byte(strings.Join(configLines, "\n")), 0644); err != nil {
		return err
	}
	return nil
}

func (s *ImmuServer) UpdateAuthConfig(ctx context.Context, req *schema.AuthConfig) (*empty.Empty, error) {
	e := new(empty.Empty)
	s.Options.Auth = req.GetKind() > 0
	auth.AuthEnabled = s.Options.Auth
	if err := updateConfigItem(
		s.Options.Config,
		"auth",
		fmt.Sprintf("auth = %t", auth.AuthEnabled),
		func(currValue string) bool {
			b, err := strconv.ParseBool(currValue)
			return err == nil && b == auth.AuthEnabled
		},
	); err != nil {
		return e, fmt.Errorf(
			"auth set to %t, but config file could not be updated: %v",
			auth.AuthEnabled, err)
	}
	return e, nil
}
func (s *ImmuServer) UpdateMTLSConfig(ctx context.Context, req *schema.MTLSConfig) (*empty.Empty, error) {
	e := new(empty.Empty)
	if err := updateConfigItem(
		s.Options.Config,
		"mtls",
		fmt.Sprintf("mtls = %t", req.GetEnabled()),
		func(currValue string) bool {
			b, err := strconv.ParseBool(currValue)
			return err == nil && b == req.GetEnabled()
		},
	); err != nil {
		return e, fmt.Errorf("MTLS could not be set to %t: %v", req.GetEnabled(), err)
	}
	return e, status.Errorf(
		codes.OK,
		"MTLS set to %t in server config, but server restart is required for it to take effect.",
		req.GetEnabled())
}

func (s *ImmuServer) CurrentRoot(ctx context.Context, e *empty.Empty) (*schema.Root, error) {
	root, err := s.SystemAdminDb.Store.CurrentRoot()
	if root != nil {
		s.Logger.Debugf("current root: %d %x", root.Index, root.Root)
	}
	return root, err
}

func (s *ImmuServer) Set(ctx context.Context, kv *schema.KeyValue) (*schema.Index, error) {
	s.Logger.Debugf("set %s %d bytes", kv.Key, len(kv.Value))
	item, err := s.SystemAdminDb.Store.Set(*kv)
	if err != nil {
		return nil, err
	}
	return item, nil
}

func (s *ImmuServer) SetSV(ctx context.Context, skv *schema.StructuredKeyValue) (*schema.Index, error) {
	kv, err := skv.ToKV()
	if err != nil {
		return nil, err
	}
	return s.Set(ctx, kv)
}

func (s *ImmuServer) SafeSet(ctx context.Context, opts *schema.SafeSetOptions) (*schema.Proof, error) {
	s.Logger.Debugf("safeset %s %d bytes", opts.Kv.Key, len(opts.Kv.Value))
	item, err := s.SystemAdminDb.Store.SafeSet(*opts)
	if err != nil {
		return nil, err
	}
	return item, nil
}

func (s *ImmuServer) SafeSetSV(ctx context.Context, sopts *schema.SafeSetSVOptions) (*schema.Proof, error) {
	kv, err := sopts.Skv.ToKV()
	if err != nil {
		return nil, err
	}
	opts := &schema.SafeSetOptions{
		Kv:        kv,
		RootIndex: sopts.RootIndex,
	}
	return s.SafeSet(ctx, opts)
}

func (s *ImmuServer) SetBatch(ctx context.Context, kvl *schema.KVList) (*schema.Index, error) {
	s.Logger.Debugf("set batch %d", len(kvl.KVs))
	index, err := s.SystemAdminDb.Store.SetBatch(*kvl)
	if err != nil {
		return nil, err
	}
	return index, nil
}

func (s *ImmuServer) SetBatchSV(ctx context.Context, skvl *schema.SKVList) (*schema.Index, error) {
	kvl, err := skvl.ToKVList()
	if err != nil {
		return nil, err
	}
	return s.SetBatch(ctx, kvl)
}

func (s *ImmuServer) Get(ctx context.Context, k *schema.Key) (*schema.Item, error) {
	item, err := s.SystemAdminDb.Store.Get(*k)
	if item == nil {
		s.Logger.Debugf("get %s: item not found", k.Key)
	} else {
		s.Logger.Debugf("get %s %d bytes", k.Key, len(item.Value))
	}
	if err != nil {
		return nil, err
	}
	return item, nil
}

func (s *ImmuServer) GetSV(ctx context.Context, k *schema.Key) (*schema.StructuredItem, error) {
	it, err := s.Get(ctx, k)
	si, err := it.ToSItem()
	if err != nil {
		return nil, err
	}
	return si, err
}

func (s *ImmuServer) SafeGet(ctx context.Context, opts *schema.SafeGetOptions) (*schema.SafeItem, error) {
	s.Logger.Debugf("safeget %s", opts.Key)
	sitem, err := s.SystemAdminDb.Store.SafeGet(*opts)
	if err != nil {
		return nil, err
	}
	return sitem, nil
}

func (s *ImmuServer) SafeGetSV(ctx context.Context, opts *schema.SafeGetOptions) (*schema.SafeStructuredItem, error) {
	it, err := s.SafeGet(ctx, opts)
	ssitem, err := it.ToSafeSItem()
	if err != nil {
		return nil, err
	}
	return ssitem, err
}

func (s *ImmuServer) GetBatch(ctx context.Context, kl *schema.KeyList) (*schema.ItemList, error) {
	list := &schema.ItemList{}
	for _, key := range kl.Keys {
		item, err := s.SystemAdminDb.Store.Get(*key)
		if err == nil || err == store.ErrKeyNotFound {
			if item != nil {
				list.Items = append(list.Items, item)
			}
		} else {
			return nil, err
		}
	}
	return list, nil
}

func (s *ImmuServer) GetBatchSV(ctx context.Context, kl *schema.KeyList) (*schema.StructuredItemList, error) {
	list, err := s.GetBatch(ctx, kl)
	slist, err := list.ToSItemList()
	if err != nil {
		return nil, err
	}
	return slist, err
}

func (s *ImmuServer) Scan(ctx context.Context, opts *schema.ScanOptions) (*schema.ItemList, error) {
	s.Logger.Debugf("scan %+v", *opts)
	return s.SystemAdminDb.Store.Scan(*opts)
}

func (s *ImmuServer) ScanSV(ctx context.Context, opts *schema.ScanOptions) (*schema.StructuredItemList, error) {
	s.Logger.Debugf("scan %+v", *opts)
	list, err := s.SystemAdminDb.Store.Scan(*opts)
	slist, err := list.ToSItemList()
	if err != nil {
		return nil, err
	}
	return slist, err
}

func (s *ImmuServer) Count(ctx context.Context, prefix *schema.KeyPrefix) (*schema.ItemsCount, error) {
	s.Logger.Debugf("count %s", prefix.Prefix)
	return s.SystemAdminDb.Store.Count(*prefix)
}

func (s *ImmuServer) Inclusion(ctx context.Context, index *schema.Index) (*schema.InclusionProof, error) {
	s.Logger.Debugf("inclusion for index %d ", index.Index)
	proof, err := s.SystemAdminDb.Store.InclusionProof(*index)
	if err != nil {
		return nil, err
	}
	return proof, nil
}

func (s *ImmuServer) Consistency(ctx context.Context, index *schema.Index) (*schema.ConsistencyProof, error) {
	s.Logger.Debugf("consistency for index %d ", index.Index)
	proof, err := s.SystemAdminDb.Store.ConsistencyProof(*index)
	if err != nil {
		return nil, err
	}
	return proof, nil
}

func (s *ImmuServer) ByIndex(ctx context.Context, index *schema.Index) (*schema.Item, error) {
	s.Logger.Debugf("get by index %d ", index.Index)
	item, err := s.SystemAdminDb.Store.ByIndex(*index)
	if err != nil {
		return nil, err
	}
	return item, nil
}

func (s *ImmuServer) ByIndexSV(ctx context.Context, index *schema.Index) (*schema.StructuredItem, error) {
	s.Logger.Debugf("get by index %d ", index.Index)
	item, err := s.SystemAdminDb.Store.ByIndex(*index)
	if err != nil {
		return nil, err
	}
	sitem, err := item.ToSItem()
	if err != nil {
		return nil, err
	}
	return sitem, nil
}

func (s *ImmuServer) BySafeIndex(ctx context.Context, sio *schema.SafeIndexOptions) (*schema.SafeItem, error) {
	s.Logger.Debugf("get by safeIndex %d ", sio.Index)
	item, err := s.SystemAdminDb.Store.BySafeIndex(*sio)
	if err != nil {
		return nil, err
	}
	return item, nil
}

func (s *ImmuServer) History(ctx context.Context, key *schema.Key) (*schema.ItemList, error) {
	s.Logger.Debugf("history for key %s ", string(key.Key))
	list, err := s.SystemAdminDb.Store.History(*key)
	if err != nil {
		return nil, err
	}
	return list, nil
}

func (s *ImmuServer) HistorySV(ctx context.Context, key *schema.Key) (*schema.StructuredItemList, error) {
	s.Logger.Debugf("history for key %s ", string(key.Key))

	list, err := s.SystemAdminDb.Store.History(*key)
	if err != nil {
		return nil, err
	}

	slist, err := list.ToSItemList()
	if err != nil {
		return nil, err
	}
	return slist, err
}

func (s *ImmuServer) Health(context.Context, *empty.Empty) (*schema.HealthResponse, error) {
	health := s.SystemAdminDb.Store.HealthCheck()
	s.Logger.Debugf("health check: %v", health)
	return &schema.HealthResponse{Status: health}, nil
}

func (s *ImmuServer) Reference(ctx context.Context, refOpts *schema.ReferenceOptions) (index *schema.Index, err error) {
	index, err = s.SystemAdminDb.Store.Reference(refOpts)
	if err != nil {
		return nil, err
	}
	s.Logger.Debugf("reference options: %v", refOpts)
	return index, nil
}

func (s *ImmuServer) SafeReference(ctx context.Context, safeRefOpts *schema.SafeReferenceOptions) (proof *schema.Proof, err error) {
	proof, err = s.SystemAdminDb.Store.SafeReference(*safeRefOpts)
	if err != nil {
		return nil, err
	}
	s.Logger.Debugf("safe reference options: %v", safeRefOpts)
	return proof, nil
}

func (s *ImmuServer) ZAdd(ctx context.Context, opts *schema.ZAddOptions) (*schema.Index, error) {
	s.Logger.Debugf("zadd %+v", *opts)
	return s.SystemAdminDb.Store.ZAdd(*opts)
}

func (s *ImmuServer) ZScan(ctx context.Context, opts *schema.ZScanOptions) (*schema.ItemList, error) {
	s.Logger.Debugf("zscan %+v", *opts)
	return s.SystemAdminDb.Store.ZScan(*opts)
}

func (s *ImmuServer) ZScanSV(ctx context.Context, opts *schema.ZScanOptions) (*schema.StructuredItemList, error) {
	s.Logger.Debugf("zscan %+v", *opts)
	list, err := s.SystemAdminDb.Store.ZScan(*opts)
	slist, err := list.ToSItemList()
	if err != nil {
		return nil, err
	}
	return slist, err
}

func (s *ImmuServer) SafeZAdd(ctx context.Context, opts *schema.SafeZAddOptions) (*schema.Proof, error) {
	s.Logger.Debugf("zadd %+v", *opts)
	return s.SystemAdminDb.Store.SafeZAdd(*opts)
}

func (s *ImmuServer) IScan(ctx context.Context, opts *schema.IScanOptions) (*schema.Page, error) {
	s.Logger.Debugf("iscan %+v", *opts)
	return s.SystemAdminDb.Store.IScan(*opts)
}

func (s *ImmuServer) IScanSV(ctx context.Context, opts *schema.IScanOptions) (*schema.SPage, error) {
	s.Logger.Debugf("zscan %+v", *opts)
	page, err := s.SystemAdminDb.Store.IScan(*opts)
	SPage, err := page.ToSPage()
	if err != nil {
		return nil, err
	}
	return SPage, err
}

func (s *ImmuServer) Dump(in *empty.Empty, stream schema.ImmuService_DumpServer) error {
	kvChan := make(chan *pb.KVList)
	done := make(chan bool)

	retrieveLists := func() {
		for {
			list, more := <-kvChan
			if more {
				stream.Send(list)
			} else {
				done <- true
				return
			}
		}
	}

	go retrieveLists()
	err := s.SystemAdminDb.Store.Dump(kvChan)
	<-done

	s.Logger.Debugf("Dump stream complete")
	return err
}

// todo(joe-dz): Enable restore when the feature is required again.
// Also, make sure that the generated files are updated
//func (s *ImmuServer) HotRestore(stream schema.ImmuService_RestoreServer) (err error) {
//	kvChan := make(chan *pb.KVList)
//	errs := make(chan error, 1)
//
//	sendLists := func() {
//		defer func() {
//			close(errs)
//			close(kvChan)
//		}()
//		for {
//			list, err := stream.Recv()
//			kvChan <- list
//			if err == io.EOF {
//				return
//			}
//			if err != nil {
//				errs <- err
//				return
//			}
//		}
//	}
//
//	go sendLists()
//
//	i, err := s.SystemAdminDb.Store.Restore(kvChan)
//
//	ic := &schema.ItemsCount{
//		Count: i,
//	}
//	return stream.SendAndClose(ic)
//}

func (s *ImmuServer) installShutdownHandler() {
	c := make(chan os.Signal)
	signal.Notify(c, os.Interrupt, syscall.SIGTERM)
	go func() {
		<-c
		s.Logger.Infof("caught SIGTERM")
		if err := s.Stop(); err != nil {
			s.Logger.Errorf("shutdown error: %v", err)
		}
		s.Logger.Infof("shutdown completed")
	}()
}<|MERGE_RESOLUTION|>--- conflicted
+++ resolved
@@ -251,7 +251,6 @@
 	defer func() { s.quit <- struct{}{} }()
 	s.GrpcServer.Stop()
 	s.GrpcServer = nil
-<<<<<<< HEAD
 	for _, db := range s.Databases {
 		if db.SysStore != nil {
 			defer func() { db.SysStore = nil }()
@@ -262,18 +261,14 @@
 			db.Store.Close()
 		}
 	}
+
+	if s.Options.CorruptionCheck {
+		s.Cc.Stop(context.Background())
+		s.Cc = nil
+	}
 	if s.SystemAdminDb.SysStore != nil {
 		defer func() { s.SystemAdminDb.SysStore = nil }()
 		s.SystemAdminDb.SysStore.Close()
-=======
-	if s.Options.CorruptionCheck {
-		s.Cc.Stop(context.Background())
-		s.Cc = nil
-	}
-	if s.SysStore != nil {
-		defer func() { s.SysStore = nil }()
-		s.SysStore.Close()
->>>>>>> ffe762e9
 	}
 	if s.SystemAdminDb.Store != nil {
 		defer func() {
