--- conflicted
+++ resolved
@@ -47,18 +47,10 @@
 	}
 }
 
-<<<<<<< HEAD
 // func (s *ImmuServer) WithStore(st *store.Store) *ImmuServer {
 // 	s.Store = st
 // 	return s
 // }
-=======
-// WithStore ...
-func (s *ImmuServer) WithStore(st *store.Store) *ImmuServer {
-	s.Store = st
-	return s
-}
->>>>>>> 23a141cf
 
 // WithLogger ...
 func (s *ImmuServer) WithLogger(logger logger.Logger) *ImmuServer {
